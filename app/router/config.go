package router

import (
	dm "github.com/xtls/xray-core/common/matcher/domain"
	"github.com/xtls/xray-core/common/matcher/geoip"
	"github.com/xtls/xray-core/common/net"
	"github.com/xtls/xray-core/features/outbound"
	"github.com/xtls/xray-core/features/routing"
)

type Rule struct {
	Tag       string
	Balancer  *Balancer
	Condition Condition
}

func (r *Rule) GetTag() (string, error) {
	if r.Balancer != nil {
		return r.Balancer.PickOutbound()
	}
	return r.Tag, nil
}

// Apply checks rule matching of current routing context.
func (r *Rule) Apply(ctx routing.Context) bool {
	return r.Condition.Apply(ctx)
}

func (rr *RoutingRule) BuildCondition() (Condition, error) {
	conds := NewConditionChan()

	if len(rr.Domain) > 0 {
<<<<<<< HEAD
		matcher, err := dm.NewDomainMatcher(rr.Domain)
		if err != nil {
			return nil, newError("failed to build domain condition").Base(err)
=======
		switch rr.DomainMatcher {
		case "linear":
			matcher, err := NewDomainMatcher(rr.Domain)
			if err != nil {
				return nil, newError("failed to build domain condition").Base(err)
			}
			conds.Add(matcher)
		case "mph", "hybrid":
			fallthrough
		default:
			matcher, err := NewMphMatcherGroup(rr.Domain)
			if err != nil {
				return nil, newError("failed to build domain condition with MphDomainMatcher").Base(err)
			}
			newError("MphDomainMatcher is enabled for ", len(rr.Domain), " domain rule(s)").AtDebug().WriteToLog()
			conds.Add(matcher)
>>>>>>> 2e56fe11
		}

	}

	if len(rr.UserEmail) > 0 {
		conds.Add(NewUserMatcher(rr.UserEmail))
	}

	if len(rr.InboundTag) > 0 {
		conds.Add(NewInboundTagMatcher(rr.InboundTag))
	}

	if rr.PortList != nil {
		conds.Add(NewPortMatcher(rr.PortList, false))
	} else if rr.PortRange != nil {
		conds.Add(NewPortMatcher(&net.PortList{Range: []*net.PortRange{rr.PortRange}}, false))
	}

	if rr.SourcePortList != nil {
		conds.Add(NewPortMatcher(rr.SourcePortList, true))
	}

	if len(rr.Networks) > 0 {
		conds.Add(NewNetworkMatcher(rr.Networks))
	} else if rr.NetworkList != nil {
		conds.Add(NewNetworkMatcher(rr.NetworkList.Network))
	}

	if len(rr.Geoip) > 0 {
		cond, err := geoip.NewMultiGeoIPMatcher(rr.Geoip, false)
		if err != nil {
			return nil, err
		}
		conds.Add(cond)
	} else if len(rr.Cidr) > 0 {
		cond, err := geoip.NewMultiGeoIPMatcher([]*geoip.GeoIP{{Cidr: rr.Cidr}}, false)
		if err != nil {
			return nil, err
		}
		conds.Add(cond)
	}

	if len(rr.SourceGeoip) > 0 {
		cond, err := geoip.NewMultiGeoIPMatcher(rr.SourceGeoip, true)
		if err != nil {
			return nil, err
		}
		conds.Add(cond)
	} else if len(rr.SourceCidr) > 0 {
		cond, err := geoip.NewMultiGeoIPMatcher([]*geoip.GeoIP{{Cidr: rr.SourceCidr}}, true)
		if err != nil {
			return nil, err
		}
		conds.Add(cond)
	}

	if len(rr.Protocol) > 0 {
		conds.Add(NewProtocolMatcher(rr.Protocol))
	}

	if len(rr.Attributes) > 0 {
		cond, err := NewAttributeMatcher(rr.Attributes)
		if err != nil {
			return nil, err
		}
		conds.Add(cond)
	}

	if conds.Len() == 0 {
		return nil, newError("this rule has no effective fields").AtWarning()
	}

	return conds, nil
}

func (br *BalancingRule) Build(ohm outbound.Manager) (*Balancer, error) {
	return &Balancer{
		selectors: br.OutboundSelector,
		strategy:  &RandomStrategy{},
		ohm:       ohm,
	}, nil
}<|MERGE_RESOLUTION|>--- conflicted
+++ resolved
@@ -30,14 +30,9 @@
 	conds := NewConditionChan()
 
 	if len(rr.Domain) > 0 {
-<<<<<<< HEAD
-		matcher, err := dm.NewDomainMatcher(rr.Domain)
-		if err != nil {
-			return nil, newError("failed to build domain condition").Base(err)
-=======
 		switch rr.DomainMatcher {
 		case "linear":
-			matcher, err := NewDomainMatcher(rr.Domain)
+			matcher, err := dm.NewDomainMatcher(rr.Domain)
 			if err != nil {
 				return nil, newError("failed to build domain condition").Base(err)
 			}
@@ -45,13 +40,12 @@
 		case "mph", "hybrid":
 			fallthrough
 		default:
-			matcher, err := NewMphMatcherGroup(rr.Domain)
+			matcher, err := dm.NewMphMatcherGroup(rr.Domain)
 			if err != nil {
 				return nil, newError("failed to build domain condition with MphDomainMatcher").Base(err)
 			}
 			newError("MphDomainMatcher is enabled for ", len(rr.Domain), " domain rule(s)").AtDebug().WriteToLog()
 			conds.Add(matcher)
->>>>>>> 2e56fe11
 		}
 
 	}
