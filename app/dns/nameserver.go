package dns

import (
	"context"
	"net/url"
	"strings"
	"time"

	"github.com/xtls/xray-core/common/errors"
	"github.com/xtls/xray-core/common/matcher/geoip"
	"github.com/xtls/xray-core/common/matcher/str"
	"github.com/xtls/xray-core/common/net"
	core "github.com/xtls/xray-core/core"
	"github.com/xtls/xray-core/features/dns"
	"github.com/xtls/xray-core/features/routing"
)

// Server is the interface for Name Server.
type Server interface {
	// Name of the Client.
	Name() string
	// QueryIP sends IP queries to its configured server.
	QueryIP(ctx context.Context, domain string, clientIP net.IP, option dns.IPOption, cs CacheStrategy) ([]net.IP, error)
}

// Client is the interface for DNS client.
type Client struct {
<<<<<<< HEAD
	server    Server
	clientIP  net.IP
	domains   []string
	expectIPs []*geoip.GeoIPMatcher
=======
	server       Server
	clientIP     net.IP
	skipFallback bool
	domains      []string
	expectIPs    []*router.GeoIPMatcher
>>>>>>> 217844cc
}

var errExpectedIPNonMatch = errors.New("expectIPs not match")

// NewServer creates a name server object according to the network destination url.
func NewServer(dest net.Destination, dispatcher routing.Dispatcher) (Server, error) {
	if address := dest.Address; address.Family().IsDomain() {
		u, err := url.Parse(address.Domain())
		if err != nil {
			return nil, err
		}
		switch {
		case strings.EqualFold(u.String(), "localhost"):
			return NewLocalNameServer(), nil
		case strings.EqualFold(u.Scheme, "https"): // DOH Remote mode
			return NewDoHNameServer(u, dispatcher)
		case strings.EqualFold(u.Scheme, "https+local"): // DOH Local mode
			return NewDoHLocalNameServer(u), nil
		case strings.EqualFold(u.Scheme, "quic+local"): // DNS-over-QUIC Local mode
			return NewQUICNameServer(u)
		case strings.EqualFold(u.String(), "fakedns"):
			return NewFakeDNSServer(), nil
		}
	}
	if dest.Network == net.Network_Unknown {
		dest.Network = net.Network_UDP
	}
	if dest.Network == net.Network_UDP { // UDP classic DNS mode
		return NewClassicNameServer(dest, dispatcher), nil
	}
	return nil, newError("No available name server could be created from ", dest).AtWarning()
}

// NewClient creates a DNS client managing a name server with client IP, domain rules and expected IPs.
func NewClient(ctx context.Context, ns *NameServer, clientIP net.IP, container geoip.GeoIPMatcherContainer, matcherInfos *[]DomainMatcherInfo, updateDomainRule func(str.Matcher, int, []DomainMatcherInfo) error) (*Client, error) {
	client := &Client{}

	err := core.RequireFeatures(ctx, func(dispatcher routing.Dispatcher) error {
		// Create a new server for each client for now
		server, err := NewServer(ns.Address.AsDestination(), dispatcher)
		if err != nil {
			return newError("failed to create nameserver").Base(err).AtWarning()
		}

		// Priotize local domains with specific TLDs or without any dot to local DNS
		if _, isLocalDNS := server.(*LocalNameServer); isLocalDNS {
			ns.PrioritizedDomain = append(ns.PrioritizedDomain, localTLDsAndDotlessDomains...)
			ns.OriginalRules = append(ns.OriginalRules, localTLDsAndDotlessDomainsRule)
			// The following lines is a solution to avoid core panics（rule index out of range） when setting `localhost` DNS client in config.
			// Because the `localhost` DNS client will apend len(localTLDsAndDotlessDomains) rules into matcherInfos to match `geosite:private` default rule.
			// But `matcherInfos` has no enough length to add rules, which leads to core panics (rule index out of range).
			// To avoid this, the length of `matcherInfos` must be equal to the expected, so manually append it with Golang default zero value first for later modification.
			for i := 0; i < len(localTLDsAndDotlessDomains); i++ {
				*matcherInfos = append(*matcherInfos, DomainMatcherInfo{
					clientIdx:     uint16(0),
					domainRuleIdx: uint16(0),
				})
			}
		}

		// Establish domain rules
		var rules []string
		ruleCurr := 0
		ruleIter := 0
		for _, domain := range ns.PrioritizedDomain {
			domainRule, err := toStrMatcher(domain.Type, domain.Value)
			if err != nil {
				return newError("failed to create prioritized domain").Base(err).AtWarning()
			}
			originalRuleIdx := ruleCurr
			if ruleCurr < len(ns.OriginalRules) {
				rule := ns.OriginalRules[ruleCurr]
				if ruleCurr >= len(rules) {
					rules = append(rules, rule.Rule)
				}
				ruleIter++
				if ruleIter >= int(rule.Size) {
					ruleIter = 0
					ruleCurr++
				}
			} else { // No original rule, generate one according to current domain matcher (majorly for compatibility with tests)
				rules = append(rules, domainRule.String())
				ruleCurr++
			}
			err = updateDomainRule(domainRule, originalRuleIdx, *matcherInfos)
			if err != nil {
				return newError("failed to create prioritized domain").Base(err).AtWarning()
			}
		}

		// Establish expected IPs
		var matchers []*geoip.GeoIPMatcher
		for _, geoip := range ns.Geoip {
			matcher, err := container.Add(geoip)
			if err != nil {
				return newError("failed to create ip matcher").Base(err).AtWarning()
			}
			matchers = append(matchers, matcher)
		}

		if len(clientIP) > 0 {
			switch ns.Address.Address.GetAddress().(type) {
			case *net.IPOrDomain_Domain:
				newError("DNS: client ", ns.Address.Address.GetDomain(), " uses clientIP ", clientIP.String()).AtInfo().WriteToLog()
			case *net.IPOrDomain_Ip:
				newError("DNS: client ", ns.Address.Address.GetIp(), " uses clientIP ", clientIP.String()).AtInfo().WriteToLog()
			}
		}

		client.server = server
		client.clientIP = clientIP
		client.domains = rules
		client.expectIPs = matchers
		return nil
	})
	return client, err
}

// NewSimpleClient creates a DNS client with a simple destination.
func NewSimpleClient(ctx context.Context, endpoint *net.Endpoint, clientIP net.IP) (*Client, error) {
	client := &Client{}
	err := core.RequireFeatures(ctx, func(dispatcher routing.Dispatcher) error {
		server, err := NewServer(endpoint.AsDestination(), dispatcher)
		if err != nil {
			return newError("failed to create nameserver").Base(err).AtWarning()
		}
		client.server = server
		client.clientIP = clientIP
		return nil
	})

	if len(clientIP) > 0 {
		switch endpoint.Address.GetAddress().(type) {
		case *net.IPOrDomain_Domain:
			newError("DNS: client ", endpoint.Address.GetDomain(), " uses clientIP ", clientIP.String()).AtInfo().WriteToLog()
		case *net.IPOrDomain_Ip:
			newError("DNS: client ", endpoint.Address.GetIp(), " uses clientIP ", clientIP.String()).AtInfo().WriteToLog()
		}
	}

	return client, err
}

// Name returns the server name the client manages.
func (c *Client) Name() string {
	return c.server.Name()
}

// QueryIP send DNS query to the name server with the client's IP.
func (c *Client) QueryIP(ctx context.Context, domain string, option dns.IPOption, cs CacheStrategy) ([]net.IP, error) {
	ctx, cancel := context.WithTimeout(ctx, 4*time.Second)
	ips, err := c.server.QueryIP(ctx, domain, c.clientIP, option, cs)
	cancel()

	if err != nil {
		return ips, err
	}
	return c.MatchExpectedIPs(domain, ips)
}

// MatchExpectedIPs matches queried domain IPs with expected IPs and returns matched ones.
func (c *Client) MatchExpectedIPs(domain string, ips []net.IP) ([]net.IP, error) {
	if len(c.expectIPs) == 0 {
		return ips, nil
	}
	newIps := []net.IP{}
	for _, ip := range ips {
		for _, matcher := range c.expectIPs {
			if matcher.Match(ip) {
				newIps = append(newIps, ip)
				break
			}
		}
	}
	if len(newIps) == 0 {
		return nil, errExpectedIPNonMatch
	}
	newError("domain ", domain, " expectIPs ", newIps, " matched at server ", c.Name()).AtDebug().WriteToLog()
	return newIps, nil
}<|MERGE_RESOLUTION|>--- conflicted
+++ resolved
@@ -25,18 +25,11 @@
 
 // Client is the interface for DNS client.
 type Client struct {
-<<<<<<< HEAD
-	server    Server
-	clientIP  net.IP
-	domains   []string
-	expectIPs []*geoip.GeoIPMatcher
-=======
 	server       Server
 	clientIP     net.IP
 	skipFallback bool
 	domains      []string
-	expectIPs    []*router.GeoIPMatcher
->>>>>>> 217844cc
+	expectIPs    []*geoip.GeoIPMatcher
 }
 
 var errExpectedIPNonMatch = errors.New("expectIPs not match")
