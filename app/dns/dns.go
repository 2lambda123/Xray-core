--- conflicted
+++ resolved
@@ -22,16 +22,6 @@
 // DNS is a DNS rely server.
 type DNS struct {
 	sync.Mutex
-<<<<<<< HEAD
-	tag           string
-	disableCache  bool
-	ipOption      *dns.IPOption
-	hosts         *StaticHosts
-	clients       []*Client
-	ctx           context.Context
-	domainMatcher str.IndexMatcher
-	matcherInfos  []DomainMatcherInfo
-=======
 	tag             string
 	cs              CacheStrategy
 	disableFallback bool
@@ -39,9 +29,8 @@
 	hosts           *StaticHosts
 	clients         []*Client
 	ctx             context.Context
-	domainMatcher   strmatcher.IndexMatcher
+	domainMatcher   str.IndexMatcher
 	matcherInfos    []DomainMatcherInfo
->>>>>>> 217844cc
 }
 
 // DomainMatcherInfo contains information attached to index returned by Server.domainMatcher
